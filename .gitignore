--- conflicted
+++ resolved
@@ -9,10 +9,7 @@
 data/
 data/*
 test_scripts/data/*
-<<<<<<< HEAD
-=======
 /dataset_analysis/data/*
->>>>>>> fc6b6138
 
 # Visual Studio Files
 *.vscode
