import torch.nn as nn
import utils
import train_fns

#####################
# GAN Functionality #
#####################
def get_gan_kwargs(config):
    '''
        Create two dictionaries of key word arguments for
        generator and discriminator model from config dict.

        - 'dataset' key corresponds to the integer size of one
          data image dimension. i.e. 64 corresponds to the LArCV_PNG_64
          dataset
    '''
    g_kwargs, d_kwargs = {}, {}
    if (config['MNIST']):
        config['dataset'] = 28
    im_size  = config['dataset']**2

    # Creat list of sizes corresponding to the individual
    # fully connected layers in the model(s)
    # e.g. n_hidden = 10, nlayers = 4, fc_sizes = [10,10,10,10]
    fc_sizes = [config['n_hidden']] * config['n_layers']

    g_kwargs.update({ 'z_dim'      : config['z_dim'],
                      'fc_sizes'   : fc_sizes,
                      'n_out'      : im_size})
    d_kwargs.update({'in_features' : im_size,
                     'fc_sizes'    : fc_sizes})
    return g_kwargs, d_kwargs

def gan(model, config):
    '''
        GAN setup function
    '''
    # Get G and D kwargs based on command line inputs
    g_kwargs, d_kwargs = get_gan_kwargs(config)

    # Set up models on GPU
    G = model.Generator(**g_kwargs).to(config['gpu'])
    D = model.Discriminator(**d_kwargs).to(config['gpu'])

    print(G)
    print(D)
    input('Press any key to launch')

    # Initialize model weights
    G.weights_init()
    D.weights_init()

    # Set up model optimizer functions
    model_params = {'g_params': G.parameters(),
                    'd_params': D.parameters()}
    G_optim, D_optim = utils.get_optim(config, model_params)

    # Set up loss function
    if 'bce' in config['loss_fn']:
        loss_fn = nn.BCELoss().to(config['gpu'])
    else:
        raise Exception("No GAN loss function selected ... aborting")

    # Set up training function
    train_fn = train_fns.GAN_train_fn(G, D, G_optim, D_optim, loss_fn,
                                       config, G_D=None)
    return {'G':G, 'G_optim':G_optim, 'D':D, 'D_optim':D_optim, 'train_fn':train_fn}

#####################
# AE  Functionality #
#####################
def get_ae_kwargs(config):
    kwargs = {}
    l_dim = config['l_dim']                 # Latent vector dimension
    # Check if MNIST - set image size
    if (config['MNIST']):
        config['dataset'] = 28
    if config['model'] == 'ae':
        im_size = config['dataset']**2          # Input dimension
        base = [128 if im_size <= 784 else 256] # Layer base dimension
        # Compute encoder sizes
        # Example output structure: [32*1, 32*2, ... , 32*(2^(n-1))]
        sizes = lambda: [ (yield 2**i) for i in range(config['n_layers']) ]
        enc_sizes = base * config['n_layers']
        enc_sizes = [a*b for a,b in zip(enc_sizes, [*sizes()])][::-1]
        # Update kwarg dicts
        # Decoder is the reverse of the encoder
        kwargs.update({'enc_sizes' : enc_sizes,
                       'l_dim'     : l_dim,
                       'im_size'   : im_size,
                       'dec_sizes' : enc_sizes[::-1]})
    elif config['model'] == 'conv_ae':
        if not config['MNIST']:
            # Compute the depth of the feature maps, based on the number of
            # specified layers. If depth is not divisibe by 4, warn
            if config['depth'] % 4 != 0:
                raise ValueError("WARNING: The depth of the feature maps must be divisible by 4")
            depth   = [config['depth']] * config['n_layers'] # [32, 32, 32, 32]
            divisor = lambda: [ (yield 2**i) for i in range(config['n_layers']) ]
            depth   = [a//b for a,b in zip(depth, [*divisor()])][::-1] # [4, 8, 16, 32]
            # Update kwarg dicts
            # Decoder is the reverse of the encoder
            kwargs.update({'enc_depth' : [1] + depth,
                           'dec_depth' : depth[1:len(depth)][::-1] + [1],
                           'l_dim'     : l_dim })
        else: # Manually set the values for the MNIST experiment
            kwargs.update( { 'enc_depth': [1, 16, 4],
                             'dec_depth': [16, 1],
                             'l_dim'    : 4})

    else:
        raise ValueError('Valid AutoEncoder model not selected!')
    return kwargs, config

def ae(model, config):
    '''
        AutoEncoder setup function
    '''
    # Get model kwargs
    ae_kwargs, config = get_ae_kwargs(config)

    # Set up model on GPU
    if config['model'] == 'ae':
        AE = model.AutoEncoder(**ae_kwargs).to(config['gpu'])
    else:
        AE = model.ConvAutoEncoder(**ae_kwargs).to(config['gpu'])

    print(AE)
    input('Press any key to launch')

    # Set up model optimizer function
    model_params = {'ae_params' : AE.parameters()}
    AE_optim = utils.get_optim(config, model_params)

    # Set up loss function
    if 'mse' in config['loss_fn']:
        loss_fn = nn.MSELoss().to(config['gpu'])
    elif 'bce' in config['loss_fn']:
        loss_fn = nn.BCELoss().to(config['gpu'])
    else:
        raise Exception("No AutoEncoder loss function selected!")

    # Set up training function
    if config['model'] == 'ae':
        train_fn = train_fns.AE_train_fn(AE, AE_optim, loss_fn, config)
    else:
        train_fn = train_fns.Conv_AE_train_fn(AE, AE_optim, loss_fn, config)

    # Return model, optimizer, and model training function
    return {'AE':AE, 'AE_optim':AE_optim, 'train_fn':train_fn}

#####################
# EWM Functionality #
#####################
def ewm_kwargs(config):
    '''
        Create a dictionary of key word arguments for a generator model
        that will be trained to replicate a set of code_vector targets

        - 'dataset' key corresponds to the integer size of the
          code_vector dimension.
    '''
    ewm_kwargs = {}
    if config['MNIST']:
        raise Exception("EWM model is not set up to train on MNIST data ... sorry")
    code_size = config['l_dim']
<<<<<<< HEAD
    
    # Creat list of sizes corresponding to the individual
    # fully connected layers in the model
    # e.g. n_hidden = 10, nlayers = 4, fc_sizes = [10,10,10,10]
    fc_sizes = [config['n_hidden']] * config['n_layers']

    ewm_kwargs.update({ 'z_dim'      : config['z_dim'],
                        'fc_sizes'   : fc_sizes,
                        'n_out'      : code_size })
=======
    if config['model'] == 'ewm_conv':
        depth   = [config['depth']] * config['n_layers'] # [32, 32, 32, 32]
        divisor = lambda: [ (yield 2**i) for i in range(config['n_layers']) ]
        depth   = [a//b for a,b in zip(depth, [*divisor()])][::-1] # [4, 8, 16, 32]
        ewm_kwargs.update( { 'l_dim'     : code_size,
                             'dec_sizes' : depth[1:len(depth)][::-1] + [1],
                             'im_size'   : config['dataset'] } )
    else:
        # Creat list of sizes corresponding to the individual
        # fully connected layers in the model
        # e.g. n_hidden = 10, nlayers = 4, fc_sizes = [10,10,10,10]
        fc_sizes = [config['n_hidden']] * config['n_layers']

        ewm_kwargs.update({ 'z_dim'      : config['z_dim'],
                            'fc_sizes'   : fc_sizes,
                            'n_out'      : code_size })
>>>>>>> 29b3b4d1
    return ewm_kwargs<|MERGE_RESOLUTION|>--- conflicted
+++ resolved
@@ -164,17 +164,6 @@
     if config['MNIST']:
         raise Exception("EWM model is not set up to train on MNIST data ... sorry")
     code_size = config['l_dim']
-<<<<<<< HEAD
-    
-    # Creat list of sizes corresponding to the individual
-    # fully connected layers in the model
-    # e.g. n_hidden = 10, nlayers = 4, fc_sizes = [10,10,10,10]
-    fc_sizes = [config['n_hidden']] * config['n_layers']
-
-    ewm_kwargs.update({ 'z_dim'      : config['z_dim'],
-                        'fc_sizes'   : fc_sizes,
-                        'n_out'      : code_size })
-=======
     if config['model'] == 'ewm_conv':
         depth   = [config['depth']] * config['n_layers'] # [32, 32, 32, 32]
         divisor = lambda: [ (yield 2**i) for i in range(config['n_layers']) ]
@@ -191,5 +180,4 @@
         ewm_kwargs.update({ 'z_dim'      : config['z_dim'],
                             'fc_sizes'   : fc_sizes,
                             'n_out'      : code_size })
->>>>>>> 29b3b4d1
     return ewm_kwargs