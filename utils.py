###############################################################################
# utils.py
# Author: Kai Kharpertian
# Organization: Tufts University
# Department: Physics
# Date: 10.16.2019
# Purpose: - This file provides setup functionality for model training,
#            resuming training from checkpoint, metric tracking, and
#            saving outputs.
###############################################################################
# Imports
import os
import torch
import torchvision
from torchvision      import datasets
from torchvision      import transforms
from torch.utils.data import DataLoader
import time
import numpy as np
import matplotlib
matplotlib.use('Agg')
import matplotlib.pyplot as plt
from datetime import datetime
from pandas import DataFrame

# My stuff
from dataloader import LArCV_loader
from dataloader import BottleLoader
from scipy.ndimage.measurements import center_of_mass as CoM

#################################
#     Logging Functionality     #
#################################
def make_dir(dir):
    '''
        Simple utility function for creating directories
    '''
    if os.path.exists(dir):
        return
    try:
        os.makedirs(dir)
    except OSError as E:
        if E.errno != errno.EEXIST:
            raise

def directories(config):
    '''
        Function that generates a label for the experiement based on the date,
            time, and training dataset.
        Creates directories for saving weights, samples, and other outputs.
    '''
    dirs = []

    # Date and time labelling
    now  = datetime.now()
    date = now.strftime("%m-%d-%Y")
    time = now.strftime("%H-%M-%S")

    # Create a label for the current experiment
    prefix = '{}_{}_{}'.format(date, time, config['model'])
    config['exp_label'] = prefix + '_{}_epochs'.format(config['num_epochs'])

    if config['model'] != 'ewm':
        label = 'MNIST' if config['MNIST'] else 'LArCV'
        if 'ae' in config['model']:
            config['exp_label'] += '_{}_{}_dataset_{}_l-dim/'.format(label,
                                                                    config['dataset'],
                                                                    config['l_dim'])
        else:
            config['exp_label'] += '_{}_{}_dataset/'.format(label, config['dataset'])
    else:
        label = 'Code_Vectors_{}_{}'.format(config['dataset'], config['l_dim'])
        config['exp_label'] += '_{}/'.format(label)

    assert config['save_root'], "No save_root specified in config!"

    # Create path for experiment
    save_dir = config['save_root'] + config['exp_label']
    config.update({'save_dir' : save_dir})
    dirs.append(config['save_dir'])

    # Create path for saving weights
    config.update({'weights_save' : config['save_dir'] + 'weights/'})
    dirs.append(config['weights_save'])

    # Sample saving
    samples_dir = save_dir + 'training_samples/'
    dirs.append(samples_dir)

    # Random samples
    config.update( {'random_samples' : samples_dir + 'random_samples/' } )
    dirs.append(config['random_samples'])

    # Fixed samples
    config.update({'fixed_samples': samples_dir + 'fixed_samples/'})
    dirs.append(config['fixed_samples'])

    # OTS Histograms
    if config['model'] == 'ewm':
        config.update( {'histograms' : config['save_dir'] + 'histograms/'})
        dirs.append(config['histograms'])

    # Make directories for saving
    for i in range(len(dirs)):
        make_dir(dirs[i])

    return config

def train_logger(history, best_stat, metrics):
    '''
        Function for tracking training metrics. Determines, with each update
        to the training history, if that update represents the best model
        performance.
        Args: history (dict): dictionary of training history as lists of floats
              best_stat (dict): dictionary of best loss values
              metrics (dict): most recent loss values as three floats
        Does: updates history dict with most recent metrics.
        Returns: history, best_stat
    '''
    # Check if history is empty before appending data
    # Append most recent training history to loss lists
    if not history:
        for key in metrics:
            history.update( { key: [metrics[key]] } )
    else:
        for key in metrics:
            history[key].append(metrics[key])

    check = []
    # Check if best_stat is empty before appending data
    if not best_stat:
        for key in history:
            best_stat.update( { key: history[key][-1] } )
    else:
        # Compare the last recorded loss value with the current
        # best_stat. If that loss value is lower than the best_stat,
        # then update the best_stat.
        for key in history:
            if round(history[key][-1], 5) < round(best_stat[key], 5):
                best_stat[key] = history[key][-1]
    return history, best_stat

def get_checkpoint(epoch, kwargs, config):
    '''
        Function for generating a model checkpoint dictionary
    '''
    dict = {}
    if 'ae' in config['model']:
        dict.update( { 'epoch'      : epoch,
                       'state_dict' : kwargs['AE'].state_dict(),
                       'optimizer'  : kwargs['AE_optim'].state_dict() } )
    elif 'gan' in config['model']:
        # Write model checkpoint save for 'G' and 'D' in kwargs
        pass
    elif 'ewm' in config['model']:
        dict.update( { 'epoch'      : epoch,
                       'state_dict' : kwargs['G'].state_dict(),
                       'optimizer'  : kwargs['G_optim'].state_dict() } )
    return dict

def save_checkpoint(checkpoint, config):
    '''
        Function for saving model and optimizer weights
        Args: checkpoint (dict): dictionary of model weights
              config (dict): experiment configuration dictionary
              save_dir (str): full path to save location
    '''
    save_dir = config['weights_save']
    chkpt_name = 'best_{}_ep_{}.tar'.format(config['model'], checkpoint['epoch'])
    filename = save_dir + chkpt_name
    torch.save(checkpoint, filename)

def save_sample(sample, epoch, iter, save_dir):
    '''
        - Function for saving periodic samples from the Generator
          function using either with a fixed or random noise vector.
        - Function also saves periodic samples from AutoEncoder
    '''
    if 'fixed' in save_dir:
        im_out = save_dir + 'fixed_sample_{}.png'.format(epoch)
    else:
        im_out = save_dir + 'random_sample_{}_{}.png'.format(epoch, iter)
    nrow = (sample.size(0)//4) if (sample.size(0) % 4) == 0 else 2
    torchvision.utils.save_image(sample, im_out, nrow = nrow)

def shrink_lists(dict):
    '''
        Function that ensures lists in stats dicts are the same length
        for saving with pandas.
    '''
    idx = []
    for key in dict:
        idx.append(len(dict[key]))
    idx = min(idx)
    for key in dict:
        dict[key] = [dict[key][i] for i in range(idx)]
    return dict

def get_arch(config):
    arch = {}
    # Architecture features common to both models
    arch.update( { 'n_layers'   : config['n_layers'],
                   'num_epochs' : config['num_epochs'],
                   'model'      : config['model'] } )
    # Model dependent features
    if 'ae' in config['model']:
        arch.update( { 'l_dim' : config['l_dim']} )
    if 'gan' in config['model']:
        arch.update( { 'z_dim'    : config['z_dim'],
                       'n_hidden' : config['n_hidden'] } )
    if 'ewm' in config['model']:
        arch.update( { 'dataset'  : config['dataset'],
                       'n_hidden' : config['n_hidden'],
                       'l_dim'    : config['l_dim'],
                       'z_dim'    : config['z_dim'] } )
    return arch

def save_train_hist(history, config, times=None, histogram=None):
    '''
        Function for saving network training history and
        best performance stats.
        Args: history (dict): dictionary of network training metrics
              best_stat (dict): dictionary of floating point numbers
                                 representing the best network performance
                                 (i.e. lowest loss)
              times (dict): dictionary of lists containing the training times
              histogram (dict, optional): If training model using EWM algo,
                                          training will produce a dict of
                                          histogram values representing the probability
                                          density distribution of the generator function.
    '''
    # Save times - arrays must all be the same length, otherwise Pandas will thrown an error!
    if times is not None:
        # This is bad coding, but only the gan and ae models save the training
        # times and will therefore supply a list to this conditional.
        times_csv = config['save_dir'] + '/times.csv'
        DataFrame(shrink_lists(times)).to_csv(times_csv, header=True, index=False)
        # Save losses
        loss_csv = config['save_dir'] + '/losses.csv'
        DataFrame(shrink_lists(history)).to_csv(loss_csv, header=True, index=False)
    else:
        ots_loss = config['save_dir'] + '/ots_losses.csv'
        DataFrame(history['losses']['ot_loss']).to_csv(ots_loss, header=True, index=False)
        fit_loss = config['save_dir'] + '/fit_losses.csv'
        DataFrame(history['losses']['fit_loss']).to_csv(fit_loss, header=True, index=False)

    # Save histogram if using EWM algorithm
    # Convert the histogram dict to csv file using Pandas
    if histogram is not None:
        hist_csv = config['save_dir'] + '/histogram.csv'
        df = DataFrame.from_dict(histogram, orient='index')
        df.to_csv(hist_csv)

    # Save config dict for reference
    df = DataFrame.from_dict(config, orient='index')
    df.to_csv(config['save_dir'] + '/config.csv')

    # Save model architecture
    arch = get_arch(config)
    arch_file = config['save_dir'] + '/model_arch.csv'
    DataFrame.from_dict(arch, orient="index").to_csv(arch_file)

#################################
# Optimizer selection functions #
#################################
def get_optim(config, model_params):
    if 'gan' in config['model']:
        return gan_optim(config, model_params)
    elif 'ae' in config['model']:
        return ae_optim(config, model_params)
    elif 'ewm' in config['model']:
        return ewm_optim(config, model_params)

def gan_optim(config, model_params):
    # G Optimizer
    if ('adam' in config['g_opt']):
        g_optim = torch.optim.Adam(model_params['g_params'], lr=config['g_lr'])
    elif ('sgd' in config['g_opt']):
        g_optim = torch.optim.SGD(model_params['g_params'], lr=config['g_lr'],
                                  momentum=config['p'])
    else:
        raise Exception('G optimizer not selected!')
    # D optimizer
    if ('adam' in config['d_opt']):
        d_optim = torch.optim.Adam(model_params['d_params'], lr=config['d_lr'])
    elif ('sgd' in config['d_opt']):
        d_optim = torch.optim.SGD(model_params['d_params'], lr=config['d_lr'],
                                  momentum=config['p'])
    else:
        raise Exception('D optimizer not selected!')

    return g_optim, d_optim

def ae_optim(config, model_params):
    if ('adam' in config['ae_opt']):
        return torch.optim.Adam(model_params['ae_params'], lr = config['ae_lr'],
                                weight_decay = 1e-5)
    elif ('sgd' in config['ae_opt']):
        return torch.optim.SGD(model_params['ae_params'], lr=config['ae_lr'],
                               momentum=config['p'])
    else:
        raise Exception('AE optimizer not selected!')

def ewm_optim(config, model_params):
    # Generator optimizer
    if ('adam' in config['g_opt']):
        ewm_optim = torch.optim.Adam(model_params['g_params'], lr=config['g_lr'])
    elif ('sgd' in config['g_opt']):
        ewm_optim = torch.optim.SGD(model_params['g_params'], lr=config['g_lr'],
                                    momentum=config['p'])
    else:
        raise Exception('EWM optimizer not selected!')

    return ewm_optim

############################
# Dataloader Functionality #
############################
def get_loader_kwargs(config):
    loader_kwargs = {}
    loader_kwargs.update({'num_workers': config['num_workers'],
                          'batch_size' : config['batch_size'],
                          'shuffle'    : config['shuffle'],
                          'drop_last'  : config['drop_last']})
    return loader_kwargs

def get_dset_size(data_root):
    return sum( [len(examples) for _, _, examples in os.walk(data_root)] )

def select_dataset(config):
    '''
        Function that appends the appropriate path suffix to the data_root
        based on dataset value. This is necessary because of the folder
        structure expected by the torch ImageFolder class.
    '''
    if config['model'] == 'ewm':
<<<<<<< HEAD
        if config['ewm_target'] == 'mlp':
            config['data_root'] += 'mlp_ae/code_vectors_{}_{}/'.format(config['dataset'], config['l_dim'])
        elif config['ewm_target'] == 'conv':
            config['data_root'] += 'conv_ae/code_vectors_{}_{}/'.format(config['dataset'], config['l_dim'])
        else:
            raise Exception('No EWM target selected -- unable to set data_root')
=======
        if config['ewm_target'] == 'conv':
            config['data_root'] += 'conv_ae/'
        else:
            config['data_root'] += 'mlp/'
        config['data_root'] += 'code_vectors_{}_{}/'.format(config['dataset'], config['l_dim'])
>>>>>>> 29b3b4d1
        return config
    if (config['dataset'] == 512):
        config['data_root'] += 'larcv_png_512/'
    elif (config['dataset'] == 256):
        config['data_root'] += 'larcv_png_256/'
    elif (config['dataset'] == 128):
        config['data_root'] += 'larcv_png_128/'
    elif (config['dataset'] == 64):
        config['data_root'] += 'larcv_png_64/'
    elif (config['dataset'] == 32):
        config['data_root'] += 'larcv_png_32/'
    else:
        raise Exception('LArCV dataset not specified -- unable to set data_root')
    return config

def select_test_vecs(config):
    if config['ewm_target'] == 'conv':
        config['vec_root'] += 'conv_ae/'
    elif config['ewm_target'] == 'mlp':
        config['vec_root'] += 'mlp/'
    else:
        raise Exception('EWM Target not specified -- unable to select test vectors')
    config['vec_root'] += "code_vectors_{}_{}/".format(config['dataset'], config['l_dim'])
    return config

def MNIST(config):
    transform = transforms.Compose( [transforms.ToTensor(),
                                     transforms.Normalize([0.5],[0.5])])
    data = datasets.MNIST(root='./data', train=True, download=True,
                          transform=transform)
    dataloader = DataLoader(data, **get_loader_kwargs(config))
    return dataloader

def get_LArCV_dataloader(config, loader_kwargs=None):
    '''
        Function that centralizes the setup of the LArCV dataloader.
    '''
    train_transform = transforms.Compose([transforms.RandomHorizontalFlip(),
                                          transforms.ToTensor(),
                                          transforms.Normalize([0.5],[0.5])])
    train_dataset = LArCV_loader(root=config['data_root'], transforms=train_transform)
    if loader_kwargs is None:
        dataloader = DataLoader(train_dataset, **(get_loader_kwargs(config)))
    else:
        dataloader = DataLoader(train_dataset, **loader_kwargs)
    return dataloader

def get_BottleLoader(config, loader_kwargs=None):
    '''
        Function that sets up the loading of code_vector targets.
            -  The code_vectors are .csv files loaded as NumPy arrays
               inside the BottleLoader object. They only need to be
               cast to Torch Tensors, as we wish to perserve their structure.
    '''
    train_transform = transforms.Compose([ transforms.ToTensor() ])
    train_dataset = BottleLoader(root=config['data_root'], transforms=train_transform)
    dataloader = DataLoader(train_dataset, **loader_kwargs)
    return dataloader

def get_full_dataloader(config):
    '''
        Returns a dataloader containing full set of code_vector examples, or full set
        of LArCV_[nxn] images. Be careful not to overload the GPU memory.
    '''
    loader_kwargs = get_loader_kwargs(config)
    loader_kwargs.update({'batch_size': get_dset_size(config['data_root'])})
    if config['model'] == 'ewm_conv':
        dataloader = get_LArCV_dataloader(config, loader_kwargs=loader_kwargs)
    else:
        dataloader = get_BottleLoader(config, loader_kwargs=loader_kwargs)
    for data in dataloader:
        print('Returning full dataloader with {} training examples'.format(loader_kwargs['batch_size']))
        return data

def get_dataloader(config):
    config = select_dataset(config)
    if (config['MNIST']):
        if 'ewm' in config['model']:
            raise Exception("EWM model is not set up to train on MNIST data")
        return MNIST(config)
    elif 'ewm' in config['model']:
        return get_full_dataloader(config) # Train EWM Generator
    else:
        return get_LArCV_dataloader(config) # Train Conv or MLP AE or GAN

def get_test_loader(config):
    config = select_test_vecs(config)
    loader_kwargs = get_loader_kwargs(config)
    train_transform = transforms.Compose([ transforms.ToTensor() ])
    test_dataset = BottleLoader(root=config['vec_root'], transforms=train_transform)
    dataloader = DataLoader(test_dataset, **loader_kwargs)
    return dataloader

#####################
# EWM Functionality #
#####################
def save_histogram(histogram, history, config):
    fig = plt.hist(histogram)
    fig_name = 'OTS_Histogram_{}_{}.png'.format(history['epoch'], history['iter'])
    plt.title(fig_name)
    plt.savefig(config['histograms'] + fig_name)

def update_histogram(transfer, history, config):

    hist = np.histogram(transfer.reshape(-1), bins=1000, range=(0, history['dset_size'] -1 ))[0]
    ots_loss = np.mean(history['losses']['ot_loss'][-1000:])
    print("-"*60)
    print("OTS Epoch {}, iteration {}".format(history['epoch'], history['iter']))
    print("OTS Loss  {:.2f}".format(ots_loss))
    print("Histogram: (min: {}, max {})".format(hist.min(), hist.max()))
    print("-"*60)
    # Update the histogram dict
    history['hist_dict']['hist_min'].append(hist.min())
    history['hist_dict']['hist_max'].append(hist.max())
    history['hist_dict']['ot_loss'].append(ots_loss)

    save_histogram(hist, history, config)

    stop = False
    min_check = hist.min() >= config['early_end'][0]
    max_check = hist.max() <= config['early_end'][1]
    if min_check and max_check:
        stop = True

    return history, stop<|MERGE_RESOLUTION|>--- conflicted
+++ resolved
@@ -334,20 +334,11 @@
         structure expected by the torch ImageFolder class.
     '''
     if config['model'] == 'ewm':
-<<<<<<< HEAD
-        if config['ewm_target'] == 'mlp':
-            config['data_root'] += 'mlp_ae/code_vectors_{}_{}/'.format(config['dataset'], config['l_dim'])
-        elif config['ewm_target'] == 'conv':
-            config['data_root'] += 'conv_ae/code_vectors_{}_{}/'.format(config['dataset'], config['l_dim'])
-        else:
-            raise Exception('No EWM target selected -- unable to set data_root')
-=======
         if config['ewm_target'] == 'conv':
             config['data_root'] += 'conv_ae/'
         else:
             config['data_root'] += 'mlp/'
         config['data_root'] += 'code_vectors_{}_{}/'.format(config['dataset'], config['l_dim'])
->>>>>>> 29b3b4d1
         return config
     if (config['dataset'] == 512):
         config['data_root'] += 'larcv_png_512/'
@@ -360,7 +351,7 @@
     elif (config['dataset'] == 32):
         config['data_root'] += 'larcv_png_32/'
     else:
-        raise Exception('LArCV dataset not specified -- unable to set data_root')
+        raise Exception('Dataset not specified -- unable to set data_root')
     return config
 
 def select_test_vecs(config):
