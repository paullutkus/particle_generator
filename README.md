# Particle Generator
Deep generative models applied to 2D particle interaction image generation.

This repository contains PyTorch implementations of generative models applied to liquid Argon computer vision 1 (LArCV1) datasets.

**Models under construction at this time:**

### Generative-Adversarial Network (GAN)
GAN as two separate multi-layer perceptron models. This model implementation will provide a base-line for hypothesis testing, iterative development, benchmarking of model performance, and overall proof-of-concept (PoC) demonstrations. PoC will be carried out using the MNIST dataset of handwritten digits, as this dataset most closely mimmicks the LArCV1 dataset. 

### Variational Auto-Encoder (VAE)
<<<<<<< HEAD
Our working hypothesis is that the non-zero pixels in LArCV1 monte carlo data images is defined only on a very thin hypermanifold extending through the high dimensional (e.g. 512x512) data space. Most of the pixels within this space have a value very close to zero, which causes convolutional implementations of GANs to converge towards generative modes that produce only black images. In other words, there is no easy, direct mapping that can be learned from the space of 100-dimensional Gaussian input noise to the space of nxn LArCV1 data images using only a GAN approach.
=======
Our working hypothesis is that the non-zero pixels in LArCV1 monte carlo data images is defined only on a very thin hypermanifold extending through the high dimensional (e.g. [512x512]) data space. Most of the pixels within this space have a value very close to zero, which causes convolutional implementations of GANs to converge towards generative modes that produce only black images. In other words, there appears to be no simple, direct mapping from the space of the Generator's 100-dimensional Gaussian input noise to the space of NxN LArCV1 data images, using only a GAN approach. (Comments and criticism welcome).
>>>>>>> e9411a33

Instead, we propose to use a VAE to learn a compact representation of the LArCV1 data distribution, and subsequently use the model's learned latent as input to a generative model. The generative model will then be trained to reproduce images in data space using a non-adversarial approach.

### Repo work in progress:
- model agnostic argparser (Done)
- data loading class (Done)
- data loading function
- training routine
- model specific training functions
- sampling, output, and saving

#### Proof-of-Concept
- training script for running linear GAN model on MNIST dataset
- training script for running VAE on MNIST dataset

#### Launch functionality
- Training scripts
- Deploy scripts
- Evaluation scripts

#### GAN
- linear GAN model class (Done)
- linear GAN training function
- linear GAN deploy function

#### VAE
- VAE model class
- VAE training function
- VAE deploy function

#### Model evaluation functionality
- evaluation of metrics from saved training states
- graphics generation capabilities
- hamming distance (on GPU) computations

### Requirements:
- Python version 3.5 or later
- PyTorch version 1.0 or later
- CUDA version 10.0 or later (no CPU implemention will be provided here)<|MERGE_RESOLUTION|>--- conflicted
+++ resolved
@@ -9,11 +9,7 @@
 GAN as two separate multi-layer perceptron models. This model implementation will provide a base-line for hypothesis testing, iterative development, benchmarking of model performance, and overall proof-of-concept (PoC) demonstrations. PoC will be carried out using the MNIST dataset of handwritten digits, as this dataset most closely mimmicks the LArCV1 dataset. 
 
 ### Variational Auto-Encoder (VAE)
-<<<<<<< HEAD
-Our working hypothesis is that the non-zero pixels in LArCV1 monte carlo data images is defined only on a very thin hypermanifold extending through the high dimensional (e.g. 512x512) data space. Most of the pixels within this space have a value very close to zero, which causes convolutional implementations of GANs to converge towards generative modes that produce only black images. In other words, there is no easy, direct mapping that can be learned from the space of 100-dimensional Gaussian input noise to the space of nxn LArCV1 data images using only a GAN approach.
-=======
 Our working hypothesis is that the non-zero pixels in LArCV1 monte carlo data images is defined only on a very thin hypermanifold extending through the high dimensional (e.g. [512x512]) data space. Most of the pixels within this space have a value very close to zero, which causes convolutional implementations of GANs to converge towards generative modes that produce only black images. In other words, there appears to be no simple, direct mapping from the space of the Generator's 100-dimensional Gaussian input noise to the space of NxN LArCV1 data images, using only a GAN approach. (Comments and criticism welcome).
->>>>>>> e9411a33
 
 Instead, we propose to use a VAE to learn a compact representation of the LArCV1 data distribution, and subsequently use the model's learned latent as input to a generative model. The generative model will then be trained to reproduce images in data space using a non-adversarial approach.
 
