#!/bin/bash
<<<<<<< HEAD
CUDA_LAUNCH_BLOCKING=1 CUDA_VISIBLE_DEVICES=1,2 python train.py \
--gpu 1 \
--dataset 128 \
--batch_size 256 \
=======
CUDA_VISIBLE_DEVICES=0,1,2 python train.py \
--gpu 1 \
--dataset 64 \
--batch_size 250 \
>>>>>>> e569b43a
--num_epochs 1000 \
--sample_size 16 \
--shuffle True \
--drop_last True \
--num_workers 8 \
--model ae \
--n_layers 4 \
--l_dim 256 \
--ae_lr 1e-4 \
--ae_opt adam \
--loss_fn bce \
--beta 0.5 \
--data_root /media/hdd1/kai/particle_generator/larcv_data/train/ \
--save_root /media/hdd1/kai/particle_generator/experiments/<|MERGE_RESOLUTION|>--- conflicted
+++ resolved
@@ -1,15 +1,8 @@
 #!/bin/bash
-<<<<<<< HEAD
 CUDA_LAUNCH_BLOCKING=1 CUDA_VISIBLE_DEVICES=1,2 python train.py \
 --gpu 1 \
 --dataset 128 \
 --batch_size 256 \
-=======
-CUDA_VISIBLE_DEVICES=0,1,2 python train.py \
---gpu 1 \
---dataset 64 \
---batch_size 250 \
->>>>>>> e569b43a
 --num_epochs 1000 \
 --sample_size 16 \
 --shuffle True \
@@ -20,7 +13,7 @@
 --l_dim 256 \
 --ae_lr 1e-4 \
 --ae_opt adam \
---loss_fn bce \
+--loss_fn mse \
 --beta 0.5 \
 --data_root /media/hdd1/kai/particle_generator/larcv_data/train/ \
 --save_root /media/hdd1/kai/particle_generator/experiments/