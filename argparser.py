############################################################################
# argparser.py
# Author: Kai Kharpertian
# Organization: Tufts University
# Department: Physics
# Date: 10.08.2019
# Purpose: - This python script is designed to provide model-agnostic command
#            line argument parsing capabilities for PyTorch models associated
#            with the particle generator project.
#          - Functionality includes instantiation of argument parser objects
#            both for training and deploying PyTorch models.
############################################################################

# System Imports
from argparse import ArgumentParser

# Training argument parser function
def train_parser():
    '''
        Argument Parser Function for model training
        Does: prepares a command line argument parser object with
              functionality for training a generative model
        Args: None
        Returns: argument parser object
    '''
    usage = "Command line arguement parser for set up " + \
            "of PyTorch particle generator model training."
    parser = ArgumentParser(description=usage)

    # model: string that selects the type of model to be trained
    #        options: GAN, AE, EWM
    parser.add_argument('--model', type=str, default='gan',
                        help='String that selects the model - options: \
                            gan, ae, ewm | (default: &(default)s)')
    # checkpoint: string path to saved model checkpoint. If used with
    #             train function, model will resume training from checkpoint
    #             If used with deploy function, model will used saved weights.
    parser.add_argument('--checkpoint', type=str, default='',
                        help='String path to saved model checkpoint. If used \
                            with training function, model will resume trainig \
                                from that checkpoint. If used with deploy \
                                    function, model will deploy with save weights. \
                                        | (default: &(default)s) ')
    ################## Data Loading ######################
    ######################################################
    # MNIST: For proof-of-concept purposes. Overrides other data loading
    #        options and uses the built-in torch MNIST dataset loading function
    parser.add_argument('--MNIST', type=bool, default=False,
                        help='Toggle to train model on MNIST dataset. Overrides \
                            other data loading options and uses the built-in \
                                torch MNIST dataset loading functionality | \
                                    (default: &(default)s)')
    # data_root: path to training data folder (top level)
    parser.add_argument('--data_root', type=str, default='',
                        help='Full path to training data folder \
                            | (default: &(default)s)')
    # save_root: path where training output is saved
    parser.add_argument('--save_root', type=str, default='/train_save',
                        help='Path where training output should be saved \
                            | (default: &(default)s)')
    # dataset: - which LArCV1 dataset to use (512, 256, 128, 64, 32)
    parser.add_argument('--dataset', type=int, default=256,
                        help='Which crop size of the LArCV1 dataset to use, or \
                            | (default: &(default)s)')
    #########################################
    ## Torch DataLoader Key Word Arguments ##
    #########################################
    # batch_size: size of training data batches
    parser.add_argument('--batch_size', type=int, default=24,
                        help='Size of data batches to use during model training\
                             | (default: &(default)s')
    # num_epochs: number of epochs to train model(s)
    parser.add_argument('--num_epochs', type=int, default=1,
                        help='Number of epochs over which to train the model(s)\
                             | (default: &(default)s)')
    # sample_size: number of samples to generate during training
    parser.add_argument('--sample_size', type=int, default=8,
                        help='Number of image samples to be generated during\
                             training (progress check) | (default: &(default)s)')
    # gpu: which GPU to train the model(s) on
    parser.add_argument('--gpu', type=int, default=0,
                        help='Select gpu to use for training. If multi-gpu \
                            option is selected, then this option is ignored \
                                | (default: &(default)s)')
    # multi_gpu: toggle whether to train on multiple GPU's (if available)
    parser.add_argument('--multi_gpu', type=bool, default=False,
                        help='Select whether to use multiple GPUs to train \
                            model. This model overrides the --gpu flag \
                                | (default: &(default)s)')
    # shuffle: toggle shuffle on/off
    parser.add_argument('--shuffle', type=bool, default=True,
                        help='Toggle dataloader batch shuffle on/off \
                            | (default: &(default)s)')
    # drop_last: toggle drop last batch on/off if dataset
    #            size not divisible by batch size
    parser.add_argument('--drop_last', type=bool, default=False,
                        help='Toggle whether the dataloader should drop \
                            the last batch, if the dataset size is not \
                                divisible by the batch size \
                                    | (default: &(default)s)')
    # num_workers: number of worker threads for data io
    parser.add_argument('--num_workers', type=int, default=8,
                        help='Set number of worker threads for data io \
                            | (default: &(default)s)')

    ################# Model settings #####################
    ######################################################
    ## Linear GAN Model
    # n_hidden: number of hidden units in each network
    parser.add_argument('--n_hidden', type=int, default=512,
                        help='Number of hidden units in each layer of G and D \
                            | (default: &(default)s)')
    ### Generator Network
    # g_lr: generator learning rate
    parser.add_argument('--g_lr', type=float, default=1e-4,
                        help='Generator network learning rate \
                            | (default: &(default)s)')
    # g_opt: generator optimizer
    parser.add_argument('--g_opt', type=str, default='adam',
                        help='Generator network optimizer function - \
                            choices: adam, sgd | (default: &(default)s)')
    # z_dim: dimension of G input vector
    parser.add_argument('--z_dim', type=int, default=100,
                        help='Dimension of Generator network input vector \
                            size |(default: &(default)s)')

    ### Discriminator Network
    # d_lr: discriminator learning rate
    parser.add_argument('--d_lr', type=float, default=1e-4,
                        help='Discriminator network learning rate \
                            | (default: &(default)s)')
    # d_opt: discriminator optimizer
    parser.add_argument('--d_opt', type=str, default='adam',
                        help='Discriminator network optimizer function - \
                            choices: adam, sgd | (default: &(default)s)')

<<<<<<< HEAD
    ################# Shared Settings ####################
    ######################################################
    # beta: beta value (for Adam optimizer only)
    parser.add_argument('--beta', type=float, default=0.5,
                        help='Beta value for Adam optimizer \
                            | (default: &(default)s)')
    # momentum: momentum value (for SGD optimizer only)
    parser.add_argument('--p', type=float, default=0.9,
                        help='Momentum value for SGD optimizer \
                            | (default: &(default)s)')
    # n_layers: number of model layers
    parser.add_argument('--n_layers', type=int, default=4,
                        help='Number of desired model layers \
                            | (default: &(default)s)')
    # loss_fn: select the model's loss function -either
    #          MeanSquaredError or BinaryCrossEntropy
    parser.add_argument('--loss_fn', type=str, default='',
                        help="String specifiying which loss function \
                        the model should use | (default: &(default)s)")
=======
>>>>>>> e569b43a
    ######################################################
    ## AutoEncoder
    # l_dim: dimension of the encoders latent representation of the data
    parser.add_argument('--l_dim', type=int, default=20,
                        help='Dimension of the AE encoder latent space \
                            | (default: &(default)s)')
    # AE optimization function
    parser.add_argument('--ae_opt', type=str, default='adam',
                        help='Autoencoder optimization function - \
                            choices: adam, sgd | (default: &(default)s)')
    # AE learning rate
    parser.add_argument('--ae_lr', type=float, default=1e-4,
                        help='Autoencoder learning rate \
                            | (default: &(default)s)')

    ######################################################
    ## EWM Model
    # ewm_optim: optimizer function for EWM model training
    parser.add_argument('--psi_lr', type=float, default=1e-1,
                        help='Learning rate for EWM psi optimizer \
                            | (default: &(default)s)')
    ### Set memory size
    parser.add_argument('--mem_size', type=int, default=5000,
                        help='Size of memory arrays used in OTS computation \
                        | (default: %(default)s)')

    ################# Shared Settings ####################
    ######################################################
    # beta: beta value (for Adam optimizer only)
    parser.add_argument('--beta', type=float, default=0.5,
                        help='Beta value for Adam optimizer \
                            | (default: &(default)s)')
    # momentum: momentum value (for SGD optimizer only)
    parser.add_argument('--p', type=float, default=0.9,
                        help='Momentum value for SGD optimizer \
                            | (default: &(default)s)')
    # n_layers: number of model layers
    parser.add_argument('--n_layers', type=int, default=4,
                        help='Number of desired model layers \
                            | (default: &(default)s)')

    return parser

# Deploy model argument parser function
def deploy_parser():
    '''
        Argument Parser Function for model training
        Does: prepares a command line argument parser object with
              functionality for deploying a trained generative model.
        Args: None
        Returns: argument parser object
    '''
    usage = "Command line arguement parser for deploying " + \
            "trained PyTorch particle generator models."
    parser = ArgumentParser(description=usage)

    # TODO: Write the parser arguments after deciding on a convention for how
    # model outputs, checkpoints, and experiments will be saved.

    return parser<|MERGE_RESOLUTION|>--- conflicted
+++ resolved
@@ -134,7 +134,6 @@
                         help='Discriminator network optimizer function - \
                             choices: adam, sgd | (default: &(default)s)')
 
-<<<<<<< HEAD
     ################# Shared Settings ####################
     ######################################################
     # beta: beta value (for Adam optimizer only)
@@ -154,8 +153,7 @@
     parser.add_argument('--loss_fn', type=str, default='',
                         help="String specifiying which loss function \
                         the model should use | (default: &(default)s)")
-=======
->>>>>>> e569b43a
+
     ######################################################
     ## AutoEncoder
     # l_dim: dimension of the encoders latent representation of the data
@@ -182,21 +180,6 @@
                         help='Size of memory arrays used in OTS computation \
                         | (default: %(default)s)')
 
-    ################# Shared Settings ####################
-    ######################################################
-    # beta: beta value (for Adam optimizer only)
-    parser.add_argument('--beta', type=float, default=0.5,
-                        help='Beta value for Adam optimizer \
-                            | (default: &(default)s)')
-    # momentum: momentum value (for SGD optimizer only)
-    parser.add_argument('--p', type=float, default=0.9,
-                        help='Momentum value for SGD optimizer \
-                            | (default: &(default)s)')
-    # n_layers: number of model layers
-    parser.add_argument('--n_layers', type=int, default=4,
-                        help='Number of desired model layers \
-                            | (default: &(default)s)')
-
     return parser
 
 # Deploy model argument parser function
